import SwiftUI
import MapKit

struct MapOperationView: View {
    @Binding var navigationTarget: MapNavigationTarget?
    
    // CRITICAL: Only observe services that publish UI-relevant data
    @ObservedObject private var loc = LocationService.shared
    @ObservedObject private var realtimeService = RealtimeService.shared
    @ObservedObject private var assignmentService = AssignmentService.shared
    
    @EnvironmentObject var appState: AppState
    
    // OPTIMIZATION: Access directly without observation (no @Published properties used in UI)
    private let store = OperationStore.shared
    private let routeService = RouteService.shared
    private let dataCache = OperationDataCache.shared
    @State private var region = MKCoordinateRegion(
        center: CLLocationCoordinate2D(latitude: 37.3349, longitude: -122.0090),
        span: MKCoordinateSpan(latitudeDelta: 0.02, longitudeDelta: 0.02)
    )
    @State private var targets: [OpTarget] = []
    @State private var stagingPoints: [StagingPoint] = []
    @State private var showTrails = false
    @State private var locationTrails: [UUID: [LocationPoint]] = [:]
    @State private var currentMapStyleType: MapStyleType = .standard
    @State private var isMapReady = false // Defer heavy rendering
    
    // Assignment-related state
    @State private var assignmentData: AssignmentData?
    @State private var teamMembers: [User] = []
    
    // Info card state
    @State private var selectedTarget: OpTarget?
    @State private var selectedStaging: StagingPoint?
    @State private var selectedMember: User?
    
    struct AssignmentData: Identifiable {
        let id = UUID()
        let coordinate: CLLocationCoordinate2D
        let operationId: UUID
        let teamMembers: [User]  // Capture team members when sheet is presented
    }
    
    enum MapStyleType {
        case standard, hybrid, satellite
    }
    
    // Haptic generator for map interactions (heavy for stronger feedback)
    private let hapticGenerator = UIImpactFeedbackGenerator(style: .heavy)
    private let warningHaptic = UINotificationFeedbackGenerator()

    var body: some View {
        contentView
            .navigationTitle("Map")
    }
    
    // MARK: - Main Content View
    
    @ViewBuilder
    private var contentView: some View {
        mainContent
            .sheet(item: $assignmentData) { data in
                AssignLocationSheet(
                    coordinate: data.coordinate,
                    operationId: data.operationId,
                    teamMembers: data.teamMembers
                )
            }
            .sheet(item: $selectedTarget) { target in
                TargetInfoSheet(target: target)
            }
            .sheet(item: $selectedStaging) { staging in
                StagingInfoSheet(staging: staging)
            }
            .sheet(item: $selectedMember) { member in
                TeamMemberInfoSheet(member: member, assignmentService: assignmentService, routeService: routeService, operationId: appState.activeOperationID)
            }
            .task {
                await loadInitialData()
            }
            .onAppear {
                handleViewAppear()
            }
            .onChange(of: appState.activeOperationID) { _, _ in
                handleOperationChange()
            }
            .onChange(of: assignmentService.assignedLocations) { _, _ in
                handleAssignmentsChange()
            }
            .onChange(of: loc.lastLocation) { _, _ in
                handleLocationChange()
            }
            .onChange(of: navigationTarget) { _, newTarget in
                handleNavigationTarget(newTarget)
            }
    }
    
    private var mainContent: some View {
        VStack(spacing: 0) {
            headerSection
            
            if appState.activeOperationID == nil {
                emptyStateView
            } else {
<<<<<<< HEAD
                mapContentView
            }
        }
    }
    
    @ViewBuilder
    private var mapContentView: some View {
        // Debug: Show staging point count
        if !stagingPoints.isEmpty {
            Text("Showing \(stagingPoints.count) staging point(s)")
                .font(.caption)
                .foregroundStyle(.secondary)
                .padding(.horizontal)
        }
        
        MapReader { proxy in
            Map(position: $mapPosition, interactionModes: .all) {
                    // User location (distinct from team members)
                    if let userLocation = loc.lastLocation {
=======
                // Debug: Show staging point count
                if !stagingPoints.isEmpty {
                    Text("Showing \(stagingPoints.count) staging point(s)")
                        .font(.caption)
                        .foregroundStyle(.secondary)
                        .padding(.horizontal)
                }
                
                MapReader { proxy in
                    Map(position: $mapPosition, interactionModes: .all) {
                    // User location (distinct from team members, unless hidden)
                    if let userLocation = loc.lastLocation,
                       let currentUserId = appState.currentUserID,
                       !appState.hiddenUserIds.contains(currentUserId) {
>>>>>>> 1a53ebee
                        Annotation("You", coordinate: userLocation.coordinate) {
                            VehicleMarker(
                                vehicleType: appState.currentUser?.vehicleType ?? .sedan,
                                color: appState.currentUser?.vehicleColor ?? "blue",
                                heading: userLocation.course >= 0 ? userLocation.course : nil,
                                isCurrentUser: true
                            )
                        }
                    }
                    
                    // Team member locations (excluding current user and hidden users)
                    ForEach(Array(realtimeService.memberLocations.keys), id: \.self) { userId in
                        if userId != appState.currentUserID,
                           !appState.hiddenUserIds.contains(userId), // Filter out hidden users
                           let memberLocation = realtimeService.memberLocations[userId],
                           let lastLocation = memberLocation.lastLocation,
                           memberLocation.isActive {
                            Annotation(memberLocation.callsign ?? "Unit", coordinate: CLLocationCoordinate2D(
                                latitude: lastLocation.latitude,
                                longitude: lastLocation.longitude
                            )) {
                                Button {
                                    // Find the full user object for this member
                                    if let member = teamMembers.first(where: { $0.id == userId }) {
                                        selectedMember = member
                                    }
                                } label: {
                                    VehicleMarker(
                                        vehicleType: memberLocation.vehicleType,
                                        color: memberLocation.vehicleColor ?? "gray",
                                        heading: lastLocation.heading,
                                        isCurrentUser: false
                                    )
                                }
                            }
                        }
                    }
                    
                    // Location trails (if enabled, excluding hidden users)
                    if showTrails {
                        ForEach(Array(locationTrails.keys), id: \.self) { userId in
                            if !appState.hiddenUserIds.contains(userId), // Filter out hidden users
                               let trail = locationTrails[userId], trail.count > 1 {
                                MapPolyline(coordinates: trail.map { point in
                                    CLLocationCoordinate2D(latitude: point.latitude, longitude: point.longitude)
                                })
                                .stroke(userId == appState.currentUserID ? .blue : .gray, lineWidth: 2)
                            }
                        }
                    }
                    
<<<<<<< HEAD
                    // Target locations with status indicators
                    // Only render targets after map is ready (deferred rendering)
                    if isMapReady {
                        ForEach(targets) { target in
                            if let coordinate = target.coordinate {
                                Annotation(target.label, coordinate: coordinate) {
                                    Button {
                                        selectedTarget = target
                                    } label: {
                                        TargetMarker(target: target)
                                    }
                                }
=======
                    // Target locations (red pins, excluding hidden targets)
                    // Only render targets after map is ready (deferred rendering)
                    if isMapReady {
                        ForEach(targets) { target in
                            if let coordinate = target.coordinate,
                               !appState.hiddenTargetIds.contains(target.id) { // Filter out hidden targets
                                Marker(target.label, systemImage: "target", coordinate: coordinate)
                                    .tint(.red)
>>>>>>> 1a53ebee
                            }
                        }
                    }
                    
                    // Staging points (green pins, excluding hidden staging points)
                    if isMapReady {
                        ForEach(stagingPoints) { staging in
<<<<<<< HEAD
                            if let coordinate = staging.coordinate {
                                Annotation(staging.label, coordinate: coordinate) {
                                    Button {
                                        selectedStaging = staging
                                    } label: {
                                        Image(systemName: "mappin.circle.fill")
                                            .font(.title2)
                                            .foregroundStyle(.white)
                                            .padding(8)
                                            .background(.green, in: Circle())
                                            .shadow(radius: 3)
                                    }
                                }
=======
                            if let coordinate = staging.coordinate,
                               !appState.hiddenStagingIds.contains(staging.id) { // Filter out hidden staging points
                                Marker(staging.label, systemImage: "mappin.circle.fill", coordinate: coordinate)
                                    .tint(.green)
>>>>>>> 1a53ebee
                            }
                        }
                    }
                    
                    // Assignment markers (blue pins with assigned member info)
                    // Hide "arrived" assignments to reduce clutter - user's real-time location shows their position
                    ForEach(assignmentService.assignedLocations.filter { $0.status != .arrived }) { assignment in
                        Annotation(
                            assignment.label ?? "Assignment",
                            coordinate: assignment.coordinate
                        ) {
                            Button {
                                // Find the assigned team member and show their info
                                let assignedUserId = assignment.assignedToUserId
                                if let member = teamMembers.first(where: { $0.id == assignedUserId }) {
                                    selectedMember = member
                                }
                            } label: {
                                VStack(spacing: 2) {
                                    Image(systemName: assignment.status.icon)
                                        .font(.title2)
                                        .foregroundColor(.white)
                                        .padding(8)
                                        .background(assignment.status.color, in: Circle())
                                    
                                    // Show callsign
                                    if let callsign = assignment.assignedToCallsign {
                                        Text(callsign)
                                            .font(.caption2)
                                            .fontWeight(.bold)
                                            .padding(.horizontal, 6)
                                            .padding(.vertical, 2)
                                            .background(Color.white)
                                            .foregroundStyle(.primary)
                                            .cornerRadius(4)
                                    }
                                    
                                    // Show ETA when en route (for both case agent and assigned user)
                                    if assignment.status == .enRoute {
                                        if let routeInfo = routeService.getRoute(for: assignment.id) {
                                            Text(routeInfo.travelTimeText)
                                                .font(.caption2.bold())
                                                .foregroundStyle(.white)
                                                .padding(.horizontal, 6)
                                                .padding(.vertical, 2)
                                                .background(assignment.status.color)
                                                .cornerRadius(4)
                                        }
                                    }
                                }
                            }
                        }
                    }
                    
                    // Route polylines - only show for current user's assignment (not for case agent)
                    if !isCaseAgent, let myAssignment = currentUserAssignment {
                        if let routeInfo = routeService.getRoute(for: myAssignment.id) {
                            MapPolyline(routeInfo.polyline)
                                .stroke(.blue, lineWidth: 4)
                        }
                }
            }
            .mapStyle(mapStyle)
            .gesture(
                LongPressGesture(minimumDuration: 0.5)
                    .sequenced(before: DragGesture(minimumDistance: 0, coordinateSpace: .local))
                    .onEnded { value in
                        print("🎯 Long press gesture ended: \(value)")
                        guard case .second(true, let drag?) = value else {
                            print("⚠️ Gesture pattern didn't match")
                            return
                        }
                        
                        guard let coordinate = proxy.convert(drag.location, from: .local) else {
                            print("⚠️ Could not convert tap location to coordinate")
                            return
                        }
                        
                        print("✅ Long press succeeded at coordinate: \(coordinate)")
                        
                        // Check permissions first
                        if !isCaseAgent {
                            print("⚠️ User is not case agent, showing warning haptic")
                            warningHaptic.prepare()
                            warningHaptic.notificationOccurred(.warning)
                            return
                        }
                        
                        // Trigger haptic IMMEDIATELY and SYNCHRONOUSLY before any other operations
                        print("📳 Triggering haptic NOW (before sheet)")
                        hapticGenerator.prepare()
                        hapticGenerator.impactOccurred()
                        print("📳 Haptic triggered, now presenting sheet")
                        
                        // Present sheet immediately after haptic (synchronous)
                        handleMapLongPress(at: coordinate)
                        print("✅ Sheet presentation triggered")
                    }
            )
            .mapControls {
                MapUserLocationButton()
                MapCompass()
            }
            .overlay(alignment: .topLeading) {
                // Map type switcher
                Button {
                    cycleMapStyle()
                } label: {
                    VStack(spacing: 4) {
                        Image(systemName: mapStyleIcon)
                            .font(.title3)
                        Text(mapStyleLabel)
                            .font(.caption2)
                    }
                    .foregroundStyle(.white)
                    .padding(.horizontal, 12)
                    .padding(.vertical, 8)
                    .background(Color.gray.opacity(0.8))
                    .cornerRadius(8)
                    .shadow(radius: 4)
                }
                .padding(.leading, 12)
                .padding(.top, 12)
            }
            .overlay(alignment: .bottomTrailing) {
                VStack(spacing: 12) {
                    // Zoom to targets button
                    Button {
                        zoomToTargets()
                    } label: {
                        Image(systemName: "target")
                            .font(.title3)
                            .foregroundStyle(.white)
                            .frame(width: 44, height: 44)
                            .background(Color.red)
                            .clipShape(Circle())
                            .shadow(radius: 4)
                    }
                    
                    // Zoom to team members button
                    Button {
                        zoomToTeamMembers()
                    } label: {
                        Image(systemName: "arrow.up.left.and.arrow.down.right")
                            .font(.title3)
                            .foregroundStyle(.white)
                            .frame(width: 44, height: 44)
                            .background(Color.blue)
                            .clipShape(Circle())
                            .shadow(radius: 4)
                    }
                }
                .padding(.trailing, 12)
                .padding(.bottom, 20)
            }
        } // Close MapReader
        .toolbar {
            ToolbarItem(placement: .primaryAction) {
                Button(action: { showTrails.toggle() }) {
                    Image(systemName: showTrails ? "line.3.horizontal.decrease.circle.fill" : "line.3.horizontal.decrease.circle")
                }
            }
        }
    }

    private var needsPermissionUI: Bool {
        switch loc.authorization {
        case .notDetermined, .denied, .restricted: return true
        default: return false
        }
    }

    @ViewBuilder private var permissionCard: some View {
        VStack(spacing: 10) {
            Text("Allow Location Access")
                .font(.headline)
            Text("We need your location during operations.")
                .font(.subheadline).foregroundColor(.secondary)
            HStack {
                Button("Allow While Using App") { LocationService.shared.requestWhenInUse() }
                Button("Allow Always") { LocationService.shared.requestAlways() }
            }
            .buttonStyle(.borderedProminent)
        }
        .padding()
        .background(.ultraThinMaterial)
        .cornerRadius(12)
        .padding([.horizontal, .top])
    }

    // MapKit helpers (modern Map API)
    @State private var mapPosition: MapCameraPosition = .automatic

    private func configureInitialRegion() {
        if let coord = LocationService.shared.lastLocation?.coordinate {
            region = MKCoordinateRegion(
                center: coord,
                span: MKCoordinateSpan(latitudeDelta: 0.02, longitudeDelta: 0.02)
            )
        }
    }
    
    /// Load data from cache if available, otherwise fetch fresh (for smooth tab switching)
    private func loadFromCacheOrFetch() async {
        guard let operationID = appState.activeOperationID else {
            print("⚠️ No active operation ID - cannot load data")
            return
        }
        
        // Try to load from cache first (instant)
        let cachedTargets = dataCache.getTargets(for: operationID)
        let cachedStaging = dataCache.getStagingPoints(for: operationID)
        let cachedMembers = dataCache.getTeamMembers(for: operationID)
        
        if !cachedTargets.isEmpty || !cachedStaging.isEmpty {
            print("✅ Loading from cache - \(cachedTargets.count) targets, \(cachedStaging.count) staging, \(cachedMembers.count) members")
            targets = cachedTargets
            stagingPoints = cachedStaging
            teamMembers = cachedMembers
            
            // Always refresh team members in background (they change frequently)
            Task {
                await loadTeamMembers()
            }
        } else {
            print("🔄 Cache miss - loading fresh data")
            await loadTargets()
            await loadTeamMembers()
        }
    }
    
    private func loadTargets() async {
        guard let operationID = appState.activeOperationID else {
            print("⚠️ No active operation ID - cannot load targets")
            return
        }
        
        print("🔄 Loading targets for operation: \(operationID.uuidString)")
        
        do {
            let result = try await SupabaseRPCService.shared.getOperationTargets(operationId: operationID)
            await MainActor.run {
                self.targets = result.targets
                self.stagingPoints = result.staging
                print("📍 Loaded \(result.targets.count) targets and \(result.staging.count) staging points")
                
                // Debug: Show details of each staging point
                for staging in result.staging {
                    if let coord = staging.coordinate {
                        print("   Staging: \(staging.label) at (\(coord.latitude), \(coord.longitude))")
                    } else {
                        print("   ⚠️ Staging: \(staging.label) has NO COORDINATES (lat=\(staging.lat ?? 0), lng=\(staging.lng ?? 0))")
                    }
                }
            }
        } catch {
            print("❌ Failed to load targets: \(error)")
        }
    }
    
    private func subscribeToRealtimeUpdates() async {
        guard let operationID = appState.activeOperationID,
              let userID = appState.currentUserID else { return }
        
        // Start publishing our location
        loc.startPublishing(operationId: operationID, userId: userID)
        
        // Subscribe to location updates
        do {
            try await realtimeService.subscribeToLocations(operationId: operationID) { locationPoint in
                Task { @MainActor in
                    // Add to trail history
                    addToTrail(locationPoint)
                    
                    // Clean up old trail points (older than 10 minutes)
                    cleanupOldTrails()
                }
            }
        } catch {
            print("Failed to subscribe to location updates: \(error)")
        }
    }
    
    private func addToTrail(_ point: LocationPoint) {
        var trail = locationTrails[point.userId] ?? []
        trail.append(point)
        
        // Keep only last 10 minutes
        let tenMinutesAgo = Date().addingTimeInterval(-600)
        trail = trail.filter { $0.timestamp >= tenMinutesAgo }
        
        locationTrails[point.userId] = trail
    }
    
    private func cleanupOldTrails() {
        let tenMinutesAgo = Date().addingTimeInterval(-600)
        
        for (userId, trail) in locationTrails {
            let filteredTrail = trail.filter { $0.timestamp >= tenMinutesAgo }
            if filteredTrail.isEmpty {
                locationTrails.removeValue(forKey: userId)
            } else {
                locationTrails[userId] = filteredTrail
            }
        }
    }
    
    // MARK: - Zoom Functions
    
    private func zoomToTargets() {
        var coordinates: [CLLocationCoordinate2D] = []
        
        // Add all visible target coordinates (excluding hidden targets)
        for target in targets {
            if let coord = target.coordinate,
               !appState.hiddenTargetIds.contains(target.id) { // Filter out hidden targets
                coordinates.append(coord)
            }
        }
        
        // Add all visible staging point coordinates (excluding hidden staging points)
        for staging in stagingPoints {
            if let coord = staging.coordinate,
               !appState.hiddenStagingIds.contains(staging.id) { // Filter out hidden staging points
                coordinates.append(coord)
            }
        }
        
        guard !coordinates.isEmpty else {
            print("⚠️ No visible targets or staging points to zoom to")
            return
        }
        
        // Calculate bounding box
        let region = calculateRegion(for: coordinates)
        
        withAnimation {
            mapPosition = .region(region)
        }
        
        print("🎯 Zoomed to \(coordinates.count) visible target location(s)")
    }
    
    private func zoomToTeamMembers() {
        var coordinates: [CLLocationCoordinate2D] = []
        
        // Add current user location (if not hidden)
        if let userLocation = loc.lastLocation,
           let currentUserId = appState.currentUserID,
           !appState.hiddenUserIds.contains(currentUserId) {
            coordinates.append(userLocation.coordinate)
        }
        
        // Add all visible team member locations (excluding hidden users)
        for (userId, memberLocation) in realtimeService.memberLocations {
            if userId != appState.currentUserID,
               !appState.hiddenUserIds.contains(userId), // Filter out hidden users
               let lastLocation = memberLocation.lastLocation,
               memberLocation.isActive {
                coordinates.append(CLLocationCoordinate2D(
                    latitude: lastLocation.latitude,
                    longitude: lastLocation.longitude
                ))
            }
        }
        
        guard !coordinates.isEmpty else {
            print("⚠️ No visible team members to zoom to")
            return
        }
        
        // Calculate bounding box
        let region = calculateRegion(for: coordinates)
        
        withAnimation {
            mapPosition = .region(region)
        }
        
        print("👥 Zoomed to \(coordinates.count) visible team member(s)")
    }
    
    private func calculateRegion(for coordinates: [CLLocationCoordinate2D]) -> MKCoordinateRegion {
        guard !coordinates.isEmpty else {
            // Default region if no coordinates
            return MKCoordinateRegion(
                center: CLLocationCoordinate2D(latitude: 37.3349, longitude: -122.0090),
                span: MKCoordinateSpan(latitudeDelta: 0.02, longitudeDelta: 0.02)
            )
        }
        
        // Find min/max lat/lon
        let lats = coordinates.map { $0.latitude }
        let lons = coordinates.map { $0.longitude }
        
        let minLat = lats.min() ?? 0
        let maxLat = lats.max() ?? 0
        let minLon = lons.min() ?? 0
        let maxLon = lons.max() ?? 0
        
        // Calculate center
        let centerLat = (minLat + maxLat) / 2
        let centerLon = (minLon + maxLon) / 2
        
        // Calculate span with padding (20% extra)
        let latDelta = max((maxLat - minLat) * 1.4, 0.01) // Minimum span for single point
        let lonDelta = max((maxLon - minLon) * 1.4, 0.01)
        
        return MKCoordinateRegion(
            center: CLLocationCoordinate2D(latitude: centerLat, longitude: centerLon),
            span: MKCoordinateSpan(latitudeDelta: latDelta, longitudeDelta: lonDelta)
        )
    }
    
    private func zoomToLocation(coordinate: CLLocationCoordinate2D, label: String) {
        let region = MKCoordinateRegion(
            center: coordinate,
            span: MKCoordinateSpan(latitudeDelta: 0.01, longitudeDelta: 0.01)
        )
        
        withAnimation {
            mapPosition = .region(region)
        }
        
        print("🗺️ Zoomed to \(label) at (\(coordinate.latitude), \(coordinate.longitude))")
    }
    
    private var mapStyle: MapStyle {
        switch currentMapStyleType {
        case .standard:
            return .standard
        case .hybrid:
            return .hybrid
        case .satellite:
            return .imagery
        }
    }
    
    private func cycleMapStyle() {
        withAnimation {
            switch currentMapStyleType {
            case .standard:
                currentMapStyleType = .hybrid
            case .hybrid:
                currentMapStyleType = .satellite
            case .satellite:
                currentMapStyleType = .standard
            }
        }
        print("🗺️ Switched to \(mapStyleLabel) map")
    }
    
    private var mapStyleIcon: String {
        switch currentMapStyleType {
        case .standard:
            return "map"
        case .hybrid:
            return "map.fill"
        case .satellite:
            return "globe.americas.fill"
        }
    }
    
    private var mapStyleLabel: String {
        switch currentMapStyleType {
        case .standard:
            return "Standard"
        case .hybrid:
            return "Hybrid"
        case .satellite:
            return "Satellite"
        }
    }
    
    // MARK: - Assignment Functions
    
    private var currentUserAssignment: AssignedLocation? {
        guard let userId = appState.currentUserID else {
            print("⚠️ No current user ID for assignment filtering")
            return nil
        }
        
        let myAssignment = assignmentService.assignedLocations.first { assignment in
            assignment.assignedToUserId == userId &&
            assignment.status != .arrived &&
            assignment.status != .cancelled
        }
        
        if myAssignment != nil {
            print("✅ Found assignment for current user \(userId)")
        } else if !assignmentService.assignedLocations.isEmpty {
            print("ℹ️ No assignment for current user \(userId)")
            print("   Available assignments for users: \(assignmentService.assignedLocations.map { $0.assignedToUserId })")
        }
        
        return myAssignment
    }
    
    private var isCaseAgent: Bool {
        guard let operation = appState.activeOperation else {
            return false
        }
        return operation.createdByUserId == appState.currentUserID
    }
    
    private func handleMapLongPress(at coordinate: CLLocationCoordinate2D) {
        print("🗺️ Long press at coordinate: \(coordinate.latitude), \(coordinate.longitude)")
        print("   Is case agent: \(isCaseAgent)")
        print("   Team members loaded: \(teamMembers.count)")
        print("   Active operation ID: \(appState.activeOperationID?.uuidString ?? "nil")")
        
        // Verify we have required data before showing sheet
        guard let operationId = appState.activeOperationID else {
            print("⚠️ Cannot assign: no active operation")
            return
        }
        
        // Create assignment data to trigger sheet (capture current team members)
        assignmentData = AssignmentData(
            coordinate: coordinate,
            operationId: operationId,
            teamMembers: teamMembers
        )
        
        print("   Created assignment data with coord: \(coordinate.latitude), opId: \(operationId), members: \(teamMembers.count)")
    }
    
    private func loadTeamMembers() async {
        guard let operationId = appState.activeOperationID else {
            print("⚠️ Cannot load team members: no active operation")
            return
        }
        
        print("🔄 MapOperationView: Fetching team members for operation \(operationId)")
        
        do {
            let members = try await SupabaseRPCService.shared.getOperationMembers(operationId: operationId)
            print("✅ MapOperationView: Received \(members.count) team members from database")
            for (index, member) in members.enumerated() {
                print("   [\(index + 1)] \(member.callsign ?? "No callsign") - \(member.email)")
            }
            
            await MainActor.run {
                self.teamMembers = members
                print("✅ MapOperationView: Updated local teamMembers array to \(members.count) members")
            }
        } catch {
            print("❌ MapOperationView: Failed to load team members: \(error)")
        }
    }
    
    // MARK: - View Components
    
    @ViewBuilder
    private var headerSection: some View {
        // Show assignment banner for current user's assignments
        if let myAssignment = currentUserAssignment {
            AssignmentBanner(assignment: myAssignment)
                .padding(.horizontal)
                .padding(.vertical, 8)
                .background(Color(uiColor: .systemBackground))
        }
        
        if needsPermissionUI {
            permissionCard
        }
    }
    
    private var emptyStateView: some View {
        VStack(spacing: 12) {
            Image(systemName: "map.circle")
                .font(.system(size: 60))
                .foregroundStyle(.secondary)
            
            Text("No active operation")
                .font(.headline)
            
            Text("Create or join an operation in the Ops tab to see the map.")
                .font(.footnote)
                .foregroundStyle(.secondary)
                .multilineTextAlignment(.center)
        }
        .padding(.horizontal)
    }
    
    // MARK: - Lifecycle Handlers
    
    private func loadInitialData() async {
        // Load cached data immediately (synchronous, instant)
        if let operationId = appState.activeOperationID {
            targets = dataCache.getTargets(for: operationId)
            stagingPoints = dataCache.getStagingPoints(for: operationId)
            teamMembers = dataCache.getTeamMembers(for: operationId)
        }
        
        // Defer heavy operations slightly to let view render
        try? await Task.sleep(nanoseconds: 50_000_000) // 50ms
        
        // Now do the heavy lifting in background
        await subscribeToRealtimeUpdates()
        
        // Load assignments
        if let operationId = appState.activeOperationID {
            await assignmentService.fetchAssignments(for: operationId)
            await assignmentService.subscribeToAssignments(operationId: operationId)
        }
        
        // Calculate route for user's active assignment
        await calculateRouteForCurrentUser()
    }
    
    private func handleViewAppear() {
        // Prepare haptic generators early for instant response
        hapticGenerator.prepare()
        warningHaptic.prepare()
        
        // Allow view to render first, then load data
        Task {
            // Tiny delay to let tab animation complete
            try? await Task.sleep(nanoseconds: 16_000_000) // 16ms (1 frame at 60fps)
            
            // Load from cache immediately (no await, instant)
            if let operationId = appState.activeOperationID {
                targets = dataCache.getTargets(for: operationId)
                stagingPoints = dataCache.getStagingPoints(for: operationId)
                teamMembers = dataCache.getTeamMembers(for: operationId)
                
                // Start background refresh
                await loadFromCacheOrFetch()
                
                // Always load fresh team members to ensure accurate assignment list
                await loadTeamMembers()
            }
            
            // Defer map rendering until data is loaded
            try? await Task.sleep(nanoseconds: 100_000_000) // 100ms
            isMapReady = true
        }
    }
    
    private func handleOperationChange() {
        // Clear map when operation changes
        isMapReady = false
    }
    
    private func handleAssignmentsChange() {
        // Recalculate route when assignments change
        Task {
            await updateRouteForCurrentUser()
        }
    }
    
    private func handleLocationChange() {
        // Update route when user moves
        Task {
            await updateRouteForCurrentUser()
        }
    }
    
    private func handleNavigationTarget(_ newTarget: MapNavigationTarget?) {
        guard let target = newTarget else { return }
        
        // Navigate to the provided coordinate
        zoomToLocation(coordinate: target.coordinate, label: target.label)
        
        // Clear the navigation target
        navigationTarget = nil
    }
    
    // MARK: - Helper Functions
    
    private func iconForTargetKind(_ kind: OpTargetKind) -> String {
        switch kind {
        case .person: return "person.fill"
        case .vehicle: return "car.fill"
        case .location: return "mappin.circle.fill"
        }
    }
    
    // MARK: - Route Calculation
    
    /// Calculate route for current user's active assignment
    private func calculateRouteForCurrentUser() async {
        guard let assignment = currentUserAssignment,
              let userLocation = loc.lastLocation?.coordinate else {
            return
        }
        
        // Only calculate routes for assigned or en route status
        guard assignment.status == .assigned || assignment.status == .enRoute else {
            return
        }
        
        do {
            let _ = try await routeService.calculateRoute(from: userLocation, to: assignment)
            print("🗺️ Route calculated for current user")
        } catch {
            print("❌ Failed to calculate route: \(error)")
        }
    }
    
    /// Update route when location changes
    private func updateRouteForCurrentUser() async {
        guard let assignment = currentUserAssignment,
              let userLocation = loc.lastLocation?.coordinate else {
            // Clear route if no assignment or location
            if let assignment = currentUserAssignment {
                routeService.clearRoute(assignmentId: assignment.id)
            }
            return
        }
        
        // Only update routes for en route status
        guard assignment.status == .enRoute else {
            return
        }
        
        do {
            try await routeService.updateRoute(assignmentId: assignment.id, from: userLocation)
        } catch {
            print("❌ Failed to update route: \(error)")
        }
    }
}

// MARK: - Vehicle Marker

struct VehicleMarker: View {
    let vehicleType: VehicleType
    let color: String
    let heading: Double?
    let isCurrentUser: Bool
    
    var body: some View {
        VStack(spacing: 4) {
            Image(systemName: vehicleIcon)
                .font(.title2)
                .foregroundColor(.white)
                .padding(8)
                .background(vehicleColor, in: Circle())
                .overlay {
                    Circle()
                        .stroke(isCurrentUser ? .blue : .white, lineWidth: isCurrentUser ? 3 : 2)
                }
                .rotationEffect(.degrees(heading ?? 0))
        }
    }
    
    private var vehicleIcon: String {
        switch vehicleType {
        case .sedan:
            return "car.fill"
        case .suv:
            return "suv.side.fill"
        case .pickup:
            return "pickup.side.fill"
        }
    }
    
    private var vehicleColor: Color {
        // Parse color string to Color
        switch color.lowercased() {
        case "red": return .red
        case "blue": return .blue
        case "green": return .green
        case "yellow": return .yellow
        case "orange": return .orange
        case "purple": return .purple
        case "pink": return .pink
        case "black": return .black
        case "white": return .white
        case "gray", "grey": return .gray
        case "brown": return .brown
        default: return .gray
        }
    }
}

// MARK: - OpTargetKind Extensions

extension OpTargetKind {
    var color: Color {
        switch self {
        case .person: return .green
        case .vehicle: return .orange
        case .location: return .red
        }
    }
}<|MERGE_RESOLUTION|>--- conflicted
+++ resolved
@@ -103,7 +103,6 @@
             if appState.activeOperationID == nil {
                 emptyStateView
             } else {
-<<<<<<< HEAD
                 mapContentView
             }
         }
@@ -121,24 +120,10 @@
         
         MapReader { proxy in
             Map(position: $mapPosition, interactionModes: .all) {
-                    // User location (distinct from team members)
-                    if let userLocation = loc.lastLocation {
-=======
-                // Debug: Show staging point count
-                if !stagingPoints.isEmpty {
-                    Text("Showing \(stagingPoints.count) staging point(s)")
-                        .font(.caption)
-                        .foregroundStyle(.secondary)
-                        .padding(.horizontal)
-                }
-                
-                MapReader { proxy in
-                    Map(position: $mapPosition, interactionModes: .all) {
                     // User location (distinct from team members, unless hidden)
                     if let userLocation = loc.lastLocation,
                        let currentUserId = appState.currentUserID,
                        !appState.hiddenUserIds.contains(currentUserId) {
->>>>>>> 1a53ebee
                         Annotation("You", coordinate: userLocation.coordinate) {
                             VehicleMarker(
                                 vehicleType: appState.currentUser?.vehicleType ?? .sedan,
@@ -190,12 +175,12 @@
                         }
                     }
                     
-<<<<<<< HEAD
-                    // Target locations with status indicators
+                    // Target locations with status indicators (excluding hidden targets)
                     // Only render targets after map is ready (deferred rendering)
                     if isMapReady {
                         ForEach(targets) { target in
-                            if let coordinate = target.coordinate {
+                            if let coordinate = target.coordinate,
+                               !appState.hiddenTargetIds.contains(target.id) { // Filter out hidden targets
                                 Annotation(target.label, coordinate: coordinate) {
                                     Button {
                                         selectedTarget = target
@@ -203,16 +188,6 @@
                                         TargetMarker(target: target)
                                     }
                                 }
-=======
-                    // Target locations (red pins, excluding hidden targets)
-                    // Only render targets after map is ready (deferred rendering)
-                    if isMapReady {
-                        ForEach(targets) { target in
-                            if let coordinate = target.coordinate,
-                               !appState.hiddenTargetIds.contains(target.id) { // Filter out hidden targets
-                                Marker(target.label, systemImage: "target", coordinate: coordinate)
-                                    .tint(.red)
->>>>>>> 1a53ebee
                             }
                         }
                     }
@@ -220,8 +195,8 @@
                     // Staging points (green pins, excluding hidden staging points)
                     if isMapReady {
                         ForEach(stagingPoints) { staging in
-<<<<<<< HEAD
-                            if let coordinate = staging.coordinate {
+                            if let coordinate = staging.coordinate,
+                               !appState.hiddenStagingIds.contains(staging.id) { // Filter out hidden staging points
                                 Annotation(staging.label, coordinate: coordinate) {
                                     Button {
                                         selectedStaging = staging
@@ -234,12 +209,6 @@
                                             .shadow(radius: 3)
                                     }
                                 }
-=======
-                            if let coordinate = staging.coordinate,
-                               !appState.hiddenStagingIds.contains(staging.id) { // Filter out hidden staging points
-                                Marker(staging.label, systemImage: "mappin.circle.fill", coordinate: coordinate)
-                                    .tint(.green)
->>>>>>> 1a53ebee
                             }
                         }
                     }
